--- conflicted
+++ resolved
@@ -23,7 +23,6 @@
 #include <resources/resource_system.hpp>
 #include <scene/ecs_internal.hpp>
 
-
 using namespace mango;
 
 //! \brief The internal \a ecsystem for transformation updates.
@@ -87,7 +86,7 @@
     auto& transform_component = m_transformations.create_component_for(camera_entity);
 
     // default parameters
-    camera_component.type                   = camera_type::perspective_camera;
+    camera_component.cam_type               = camera_type::perspective_camera;
     camera_component.aspect                 = 16.0f / 9.0f;
     camera_component.z_near                 = 0.015f;
     camera_component.z_far                  = 15.0f;
@@ -825,71 +824,7 @@
     }
 }
 
-<<<<<<< HEAD
 static void render_meshes(shared_ptr<render_system_impl> rs, scene_component_pool<mesh_component>& meshes, scene_component_pool<transform_component>& transformations)
-=======
-static void scene_graph_update(scene_component_manager<node_component>& nodes, scene_component_manager<transform_component>& transformations)
-{
-    PROFILE_ZONE;
-    nodes.for_each(
-        [&nodes, &transformations](node_component& c, int32& index) {
-            const node_component& parent_component = c;
-            entity e                               = nodes.entity_at(index);
-
-            transform_component* child_transform  = transformations.get_component_for_entity(e);
-            transform_component* parent_transform = transformations.get_component_for_entity(parent_component.parent_entity);
-            if (nullptr != child_transform && nullptr != parent_transform)
-            {
-                child_transform->world_transformation_matrix = parent_transform->world_transformation_matrix * child_transform->local_transformation_matrix;
-            }
-        },
-        false);
-}
-
-static void transformation_update(scene_component_manager<transform_component>& transformations)
-{
-    PROFILE_ZONE;
-    transformations.for_each(
-        [&transformations](transform_component& c, int32&) {
-            c.local_transformation_matrix = glm::translate(glm::mat4(1.0), c.position);
-            c.local_transformation_matrix = glm::rotate(c.local_transformation_matrix, c.rotation.x, glm::vec3(c.rotation.y, c.rotation.z, c.rotation.w));
-            c.local_transformation_matrix = glm::scale(c.local_transformation_matrix, c.scale);
-
-            c.world_transformation_matrix = c.local_transformation_matrix;
-        },
-        false);
-}
-
-static void camera_update(scene_component_manager<camera_component>& cameras, scene_component_manager<transform_component>& transformations)
-{
-    PROFILE_ZONE;
-    cameras.for_each(
-        [&cameras, &transformations](camera_component& c, int32& index) {
-            entity e                       = cameras.entity_at(index);
-            transform_component* transform = transformations.get_component_for_entity(e);
-            if (transform)
-            {
-                glm::vec3 front = glm::normalize(c.target - transform->position);
-                auto right      = glm::normalize(glm::cross(glm::vec3(0.0f, 1.0f, 0.0f), front)); // TODO Paul: Global up vector?
-                c.up            = glm::normalize(glm::cross(front, right));
-                c.view          = glm::lookAt(transform->position, c.target, c.up);
-                if (c.type == camera_type::perspective_camera)
-                {
-                    c.projection = glm::perspective(c.vertical_field_of_view, c.aspect, c.z_near, c.z_far);
-                }
-                else if (c.type == camera_type::orthographic_camera)
-                {
-                    const float distance = c.z_far - c.z_near;
-                    c.projection         = glm::ortho(-c.aspect * distance, c.aspect * distance, -distance, distance);
-                }
-                c.view_projection = c.projection * c.view;
-            }
-        },
-        false);
-}
-
-static void render_meshes(shared_ptr<render_system_impl> rs, scene_component_manager<mesh_component>& meshes, scene_component_manager<transform_component>& transformations)
->>>>>>> 3a33cb00
 {
     PROFILE_ZONE;
     meshes.for_each(
